--- conflicted
+++ resolved
@@ -6,16 +6,13 @@
 use miden_objects::account::AccountId;
 use miden_objects::block::BlockNumber;
 use miden_objects::note::Note;
-use miden_objects::transaction::{InputNotes, TransactionArgs, TransactionInputs};
+use miden_objects::transaction::{InputNote, InputNotes, TransactionArgs, TransactionInputs};
 use miden_processor::fast::FastProcessor;
 
 use super::TransactionExecutor;
 use crate::auth::TransactionAuthenticator;
 use crate::errors::TransactionCheckerError;
-<<<<<<< HEAD
-=======
 use crate::executor::map_execution_error;
->>>>>>> 7c1f8bed
 use crate::{DataStore, NoteCheckerError, TransactionExecutorError};
 
 // CONSTANTS
@@ -144,23 +141,27 @@
     /// or in the epilogue.
     pub async fn can_consume(
         &self,
-        account_id: AccountId,
+        target_account_id: AccountId,
         block_ref: BlockNumber,
         note: InputNote,
         tx_args: TransactionArgs,
     ) -> Result<NoteConsumptionStatus, NoteCheckerError> {
         // TODO: apply the static analysis before executing the tx
 
-        // try to consume the provided note
-        match self
-            .try_execute_notes(
-                account_id,
+        // prepare the transaction inputs
+        let tx_inputs = self
+            .0
+            .prepare_transaction_inputs(
+                target_account_id,
                 block_ref,
                 InputNotes::new_unchecked(vec![note]),
                 &tx_args,
             )
             .await
-        {
+            .map_err(NoteCheckerError::TransactionPreparation)?;
+
+        // try to consume the provided note
+        match self.try_execute_notes(&tx_inputs, &tx_args).await {
             // execution succeeded
             Ok(()) => Ok(NoteConsumptionStatus::Consumable),
             Err(tx_checker_error) => {
@@ -316,11 +317,7 @@
         tx_inputs: &TransactionInputs,
         tx_args: &TransactionArgs,
     ) -> Result<(), TransactionCheckerError> {
-<<<<<<< HEAD
         if tx_inputs.input_notes().is_empty() {
-=======
-        if notes.is_empty() {
->>>>>>> 7c1f8bed
             return Ok(());
         }
 
