use alloc::string::ToString;

use miden_objects::account::{
    Account,
    AccountBuilder,
    AccountComponent,
    AccountStorageMode,
    AccountType,
};
use miden_objects::assembly::{ProcedureName, QualifiedProcedureName};
use miden_objects::utils::sync::LazyLock;
use miden_objects::{AccountError, Word};

use super::AuthScheme;
<<<<<<< HEAD
use crate::account::auth::AuthRpoFalcon512;
use crate::account::components::basic_wallet_library;
=======
use crate::account::{
    auth::{NoAuth, RpoFalcon512},
    components::basic_wallet_library,
};
>>>>>>> 07e493ae

// BASIC WALLET
// ================================================================================================

// Initialize the digest of the `receive_asset` procedure of the Basic Wallet only once.
static BASIC_WALLET_RECEIVE_ASSET: LazyLock<Word> = LazyLock::new(|| {
    let receive_asset_proc_name = QualifiedProcedureName::new(
        Default::default(),
        ProcedureName::new(BasicWallet::RECEIVE_ASSET_PROC_NAME)
            .expect("failed to create name for 'receive_asset' procedure"),
    );
    basic_wallet_library()
        .get_procedure_root_by_name(receive_asset_proc_name)
        .expect("Basic Wallet should contain 'receive_asset' procedure")
});

// Initialize the digest of the `move_asset_to_note` procedure of the Basic Wallet only once.
static BASIC_WALLET_MOVE_ASSET_TO_NOTE: LazyLock<Word> = LazyLock::new(|| {
    let move_asset_to_note_proc_name = QualifiedProcedureName::new(
        Default::default(),
        ProcedureName::new(BasicWallet::MOVE_ASSET_TO_NOTE_PROC_NAME)
            .expect("failed to create name for 'move_asset_to_note' procedure"),
    );
    basic_wallet_library()
        .get_procedure_root_by_name(move_asset_to_note_proc_name)
        .expect("Basic Wallet should contain 'move_asset_to_note' procedure")
});

/// An [`AccountComponent`] implementing a basic wallet.
///
/// It reexports the procedures from `miden::contracts::wallets::basic`. When linking against this
/// component, the `miden` library (i.e. [`MidenLib`](crate::MidenLib)) must be available to the
/// assembler which is the case when using [`TransactionKernel::assembler()`][kasm]. The procedures
/// of this component are:
/// - `receive_asset`, which can be used to add an asset to the account.
/// - `move_asset_to_note`, which can be used to remove the specified asset from the account and add
///   it to the output note with the specified index.
///
/// All methods require authentication. Thus, this component must be combined with a component
/// providing authentication.
///
/// This component supports all account types.
///
/// [kasm]: crate::transaction::TransactionKernel::assembler
pub struct BasicWallet;

impl BasicWallet {
    // CONSTANTS
    // --------------------------------------------------------------------------------------------
    const RECEIVE_ASSET_PROC_NAME: &str = "receive_asset";
    const MOVE_ASSET_TO_NOTE_PROC_NAME: &str = "move_asset_to_note";

    // PUBLIC ACCESSORS
    // --------------------------------------------------------------------------------------------

    /// Returns the digest of the `receive_asset` wallet procedure.
    pub fn receive_asset_digest() -> Word {
        *BASIC_WALLET_RECEIVE_ASSET
    }

    /// Returns the digest of the `move_asset_to_note` wallet procedure.
    pub fn move_asset_to_note_digest() -> Word {
        *BASIC_WALLET_MOVE_ASSET_TO_NOTE
    }
}

impl From<BasicWallet> for AccountComponent {
    fn from(_: BasicWallet) -> Self {
        AccountComponent::new(basic_wallet_library(), vec![])
          .expect("basic wallet component should satisfy the requirements of a valid account component")
          .with_supports_all_types()
    }
}

/// Creates a new account with basic wallet interface, the specified authentication scheme and the
/// account storage type. Basic wallets can be specified to have either mutable or immutable code.
///
/// The basic wallet interface exposes three procedures:
/// - `receive_asset`, which can be used to add an asset to the account.
/// - `move_asset_to_note`, which can be used to remove the specified asset from the account and add
///   it to the output note with the specified index.
///
/// All methods require authentication. The authentication procedure is defined by the specified
/// authentication scheme.
pub fn create_basic_wallet(
    init_seed: [u8; 32],
    auth_scheme: AuthScheme,
    account_type: AccountType,
    account_storage_mode: AccountStorageMode,
) -> Result<(Account, Word), AccountError> {
    if matches!(account_type, AccountType::FungibleFaucet | AccountType::NonFungibleFaucet) {
        return Err(AccountError::AssumptionViolated(
            "basic wallet accounts cannot have a faucet account type".to_string(),
        ));
    }

<<<<<<< HEAD
    let auth_component: AuthRpoFalcon512 = match auth_scheme {
        AuthScheme::RpoFalcon512 { pub_key } => AuthRpoFalcon512::new(pub_key),
=======
    let auth_component: AccountComponent = match auth_scheme {
        AuthScheme::RpoFalcon512 { pub_key } => RpoFalcon512::new(pub_key).into(),
        AuthScheme::NoAuth => NoAuth::new().into(),
>>>>>>> 07e493ae
    };

    let (account, account_seed) = AccountBuilder::new(init_seed)
        .account_type(account_type)
        .storage_mode(account_storage_mode)
        .with_auth_component(auth_component)
        .with_component(BasicWallet)
        .build()?;

    Ok((account, account_seed))
}

// TESTS
// ================================================================================================

#[cfg(test)]
mod tests {

    use miden_objects::crypto::dsa::rpo_falcon512;
    use miden_objects::{ONE, Word};
    use vm_processor::utils::{Deserializable, Serializable};

    use super::{Account, AccountStorageMode, AccountType, AuthScheme, create_basic_wallet};
    use crate::account::wallets::BasicWallet;

    #[test]
    fn test_create_basic_wallet() {
        let pub_key = rpo_falcon512::PublicKey::new(Word::from([ONE; 4]));
        let wallet = create_basic_wallet(
            [1; 32],
            AuthScheme::RpoFalcon512 { pub_key },
            AccountType::RegularAccountImmutableCode,
            AccountStorageMode::Public,
        );

        wallet.unwrap_or_else(|err| {
            panic!("{}", err);
        });
    }

    #[test]
    fn test_serialize_basic_wallet() {
        let pub_key = rpo_falcon512::PublicKey::new(Word::from([ONE; 4]));
        let wallet = create_basic_wallet(
            [1; 32],
            AuthScheme::RpoFalcon512 { pub_key },
            AccountType::RegularAccountImmutableCode,
            AccountStorageMode::Public,
        )
        .unwrap()
        .0;

        let bytes = wallet.to_bytes();
        let deserialized_wallet = Account::read_from_bytes(&bytes).unwrap();
        assert_eq!(wallet, deserialized_wallet);
    }

    /// Check that the obtaining of the basic wallet procedure digests does not panic.
    #[test]
    fn get_faucet_procedures() {
        let _receive_asset_digest = BasicWallet::receive_asset_digest();
        let _move_asset_to_note_digest = BasicWallet::move_asset_to_note_digest();
    }
}<|MERGE_RESOLUTION|>--- conflicted
+++ resolved
@@ -12,15 +12,8 @@
 use miden_objects::{AccountError, Word};
 
 use super::AuthScheme;
-<<<<<<< HEAD
-use crate::account::auth::AuthRpoFalcon512;
+use crate::account::auth::{AuthRpoFalcon512, NoAuth};
 use crate::account::components::basic_wallet_library;
-=======
-use crate::account::{
-    auth::{NoAuth, RpoFalcon512},
-    components::basic_wallet_library,
-};
->>>>>>> 07e493ae
 
 // BASIC WALLET
 // ================================================================================================
@@ -117,14 +110,9 @@
         ));
     }
 
-<<<<<<< HEAD
-    let auth_component: AuthRpoFalcon512 = match auth_scheme {
-        AuthScheme::RpoFalcon512 { pub_key } => AuthRpoFalcon512::new(pub_key),
-=======
     let auth_component: AccountComponent = match auth_scheme {
-        AuthScheme::RpoFalcon512 { pub_key } => RpoFalcon512::new(pub_key).into(),
+        AuthScheme::RpoFalcon512 { pub_key } => AuthRpoFalcon512::new(pub_key).into(),
         AuthScheme::NoAuth => NoAuth::new().into(),
->>>>>>> 07e493ae
     };
 
     let (account, account_seed) = AccountBuilder::new(init_seed)
