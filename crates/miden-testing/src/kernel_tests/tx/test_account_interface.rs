use alloc::vec::Vec;

use assert_matches::assert_matches;
use miden_lib::note::{create_p2id_note, create_p2ide_note};
use miden_lib::testing::mock_account::MockAccountExt;
use miden_lib::testing::note::NoteBuilder;
use miden_lib::transaction::TransactionKernel;
use miden_objects::Word;
use miden_objects::account::{Account, AccountId};
use miden_objects::asset::{Asset, FungibleAsset};
use miden_objects::note::{Note, NoteType};
use miden_objects::testing::account_id::{
    ACCOUNT_ID_REGULAR_PUBLIC_ACCOUNT_IMMUTABLE_CODE,
    ACCOUNT_ID_REGULAR_PUBLIC_ACCOUNT_UPDATABLE_CODE,
    ACCOUNT_ID_SENDER,
};
<<<<<<< HEAD
use miden_objects::transaction::OutputNote;
=======
use miden_objects::transaction::InputNote;
>>>>>>> 7c1f8bed
use miden_processor::ExecutionError;
use miden_processor::crypto::RpoRandomCoin;
use miden_tx::auth::UnreachableAuth;
use miden_tx::{
    FailedNote,
    NoteConsumptionChecker,
    NoteConsumptionInfo,
    NoteConsumptionStatus,
    TransactionExecutor,
    TransactionExecutorError,
};
use rand::{Rng, SeedableRng};
use rand_chacha::ChaCha20Rng;

use crate::utils::create_public_p2any_note;
use crate::{Auth, MockChain, TransactionContextBuilder, TxContextInput};

#[tokio::test]
async fn check_note_consumability_well_known_notes_success() -> anyhow::Result<()> {
    let p2id_note = create_p2id_note(
        ACCOUNT_ID_REGULAR_PUBLIC_ACCOUNT_IMMUTABLE_CODE.try_into().unwrap(),
        ACCOUNT_ID_REGULAR_PUBLIC_ACCOUNT_UPDATABLE_CODE.try_into().unwrap(),
        vec![FungibleAsset::mock(10)],
        NoteType::Public,
        Default::default(),
        &mut RpoRandomCoin::new(Word::from([2u32; 4])),
    )?;

    let p2ide_note = create_p2ide_note(
        ACCOUNT_ID_REGULAR_PUBLIC_ACCOUNT_IMMUTABLE_CODE.try_into().unwrap(),
        ACCOUNT_ID_REGULAR_PUBLIC_ACCOUNT_UPDATABLE_CODE.try_into().unwrap(),
        vec![FungibleAsset::mock(10)],
        None,
        None,
        NoteType::Public,
        Default::default(),
        &mut RpoRandomCoin::new(Word::from([2u32; 4])),
    )?;

    let notes = vec![p2id_note, p2ide_note];
    let tx_context = TransactionContextBuilder::with_existing_mock_account()
        .extend_input_notes(notes.clone())
        .build()?;

    let target_account_id = tx_context.account().id();
    let block_ref = tx_context.tx_inputs().block_header().block_num();
    let tx_args = tx_context.tx_args().clone();

    let executor =
        TransactionExecutor::<'_, '_, _, UnreachableAuth>::new(&tx_context).with_tracing();
    let notes_checker = NoteConsumptionChecker::new(&executor);

    let consumption_info = notes_checker
        .check_notes_consumability(target_account_id, block_ref, notes.clone(), tx_args)
        .await?;

    assert_matches!(consumption_info, NoteConsumptionInfo { successful, failed, .. } => {
        assert_eq!(successful.len(), notes.len());

        // we asserted that `successful` and `notes` vectors have the same length, so it's safe to
        // check their equality that way
        successful.iter().for_each(|successful_note| assert!(notes.contains(successful_note)));

        assert!(failed.is_empty());
    });

    Ok(())
}

#[rstest::rstest]
#[case::one(vec![create_public_p2any_note(ACCOUNT_ID_SENDER.try_into().unwrap(), [FungibleAsset::mock(100)])])]
#[tokio::test]
async fn check_note_consumability_custom_notes_success(
    #[case] notes: Vec<Note>,
) -> anyhow::Result<()> {
    let tx_context = {
        let account =
            Account::mock(ACCOUNT_ID_REGULAR_PUBLIC_ACCOUNT_UPDATABLE_CODE, Auth::IncrNonce);
        let (_, authenticator) = Auth::BasicAuth.build_component();
        TransactionContextBuilder::new(account)
            .extend_input_notes(notes.clone())
            .authenticator(authenticator)
            .build()?
    };

    let account_id = tx_context.account().id();
    let block_ref = tx_context.tx_inputs().block_header().block_num();
    let tx_args = tx_context.tx_args().clone();

    let executor = TransactionExecutor::new(&tx_context)
        .with_authenticator(tx_context.authenticator().unwrap())
        .with_tracing();
    let notes_checker = NoteConsumptionChecker::new(&executor);

    let consumption_info = notes_checker
        .check_notes_consumability(account_id, block_ref, notes.clone(), tx_args)
        .await?;

    assert_matches!(consumption_info, NoteConsumptionInfo { successful, failed, .. }=> {
        if notes.is_empty() {
            assert!(successful.is_empty());
            assert!(failed.is_empty());
        } else {
            assert_eq!(successful.len(), notes.len());
        }
    });
    Ok(())
}

#[tokio::test]
async fn check_note_consumability_partial_success() -> anyhow::Result<()> {
    let mut builder = MockChain::builder();
    let account = builder.add_existing_wallet(Auth::IncrNonce)?;

    let sender = AccountId::try_from(ACCOUNT_ID_SENDER).unwrap();

    let failing_note_1 = NoteBuilder::new(
        sender,
        ChaCha20Rng::from_seed(ChaCha20Rng::from_seed([0_u8; 32]).random()),
    )
    .code("begin push.1 drop push.0 div end")
    .dynamically_linked_libraries([TransactionKernel::library()])
    .build()?;

    let failing_note_2 = NoteBuilder::new(
        sender,
        ChaCha20Rng::from_seed(ChaCha20Rng::from_seed([0_u8; 32]).random()),
    )
    .code("begin push.2 drop push.0 div end")
    .dynamically_linked_libraries([TransactionKernel::library()])
    .build()?;

    let successful_note_1 = builder.add_p2id_note(
        ACCOUNT_ID_REGULAR_PUBLIC_ACCOUNT_IMMUTABLE_CODE.try_into().unwrap(),
        account.id(),
        &[FungibleAsset::mock(10)],
        NoteType::Public,
    )?;

    let successful_note_2 = builder.add_p2id_note(
        ACCOUNT_ID_REGULAR_PUBLIC_ACCOUNT_IMMUTABLE_CODE.try_into().unwrap(),
        account.id(),
        &[FungibleAsset::mock(145)],
        NoteType::Public,
    )?;

    let successful_note_3 = builder.add_p2id_note(
        ACCOUNT_ID_REGULAR_PUBLIC_ACCOUNT_IMMUTABLE_CODE.try_into().unwrap(),
        account.id(),
        &[FungibleAsset::mock(250)],
        NoteType::Public,
    )?;

    let mock_chain = builder.build()?;
    let notes = vec![
        successful_note_2.clone(),
        successful_note_1.clone(),
        failing_note_2.clone(),
        failing_note_1.clone(),
        successful_note_3.clone(),
    ];
    let tx_context = mock_chain
        .build_tx_context(TxContextInput::Account(account), &[], &notes)?
        .build()?;

    let account_id = tx_context.account().id();
    let block_ref = tx_context.tx_inputs().block_header().block_num();
    let tx_args = tx_context.tx_args().clone();

    let executor =
        TransactionExecutor::<'_, '_, _, UnreachableAuth>::new(&tx_context).with_tracing();
    let notes_checker = NoteConsumptionChecker::new(&executor);

    let consumption_info = notes_checker
        .check_notes_consumability(account_id, block_ref, notes, tx_args)
        .await?;

    assert_matches!(
        consumption_info,
        NoteConsumptionInfo {
            successful,
            failed
        } => {
                assert_eq!(failed.len(), 2);
                assert_eq!(successful.len(), 3);

                // First failing note.
                assert_matches!(
                    failed.first().expect("first failed notes should exist"),
                    FailedNote {
                        note,
                        error: TransactionExecutorError::TransactionProgramExecutionFailed(
                            ExecutionError::DivideByZero { .. })
                    } => {
                        assert_eq!(
                            note.id(),
                            failing_note_2.id(),
                        );
                    }
                );
                // Second failing note.
                assert_matches!(
                    failed.get(1).expect("second failed note should exist"),
                    FailedNote {
                        note,
                        error: TransactionExecutorError::TransactionProgramExecutionFailed(
                            ExecutionError::DivideByZero { .. })
                    } => {
                        assert_eq!(
                            note.id(),
                            failing_note_1.id(),
                        );
                    }
                );
                // Successful notes.
                assert_eq!(
                    [successful[0].id(), successful[1].id(), successful[2].id()],
                    [successful_note_2.id(), successful_note_1.id(), successful_note_3.id()],
                );
            }
    );
    Ok(())
}

#[tokio::test]
async fn check_note_consumability_epilogue_failure() -> anyhow::Result<()> {
    let mut builder = MockChain::builder();

    // Use basic auth which will cause epilogue failure when paired up with unreachable auth.
    let account = builder.add_existing_wallet(Auth::BasicAuth)?;

    let successful_note = builder.add_p2id_note(
        ACCOUNT_ID_REGULAR_PUBLIC_ACCOUNT_IMMUTABLE_CODE.try_into().unwrap(),
        account.id(),
        &[FungibleAsset::mock(10)],
        NoteType::Public,
    )?;

    let mock_chain = builder.build()?;
    let notes = vec![successful_note.clone()];
    let tx_context = mock_chain
        .build_tx_context(TxContextInput::Account(account), &[], &notes)?
        .build()?;

    let account_id = tx_context.account().id();
    let block_ref = tx_context.tx_inputs().block_header().block_num();
    let tx_args = tx_context.tx_args().clone();

    // Use an auth that fails in order to force an epilogue failure when paired up with basic auth.
    let executor =
        TransactionExecutor::<'_, '_, _, UnreachableAuth>::new(&tx_context).with_tracing();
    let notes_checker = NoteConsumptionChecker::new(&executor);

    let consumption_info = notes_checker
        .check_notes_consumability(account_id, block_ref, notes, tx_args)
        .await?;

    assert_matches!(
       consumption_info,
       NoteConsumptionInfo {
           successful,
           failed
       } => {
           assert!(successful.is_empty());
           assert_eq!(failed.len(), 1);
       }
    );
    Ok(())
}

#[tokio::test]
<<<<<<< HEAD
async fn check_note_consumability_epilogue_failure_with_new_combination() -> anyhow::Result<()> {
    let mut builder = MockChain::builder();
    let account = builder.add_existing_wallet(Auth::IncrNonce)?;

    // Prepare set of notes expected to succeed despite the fact that they will be grouped with
    // notes that cause epilogue failure and transaction execution failure. The epilogue failure
    // in particular will cause the note checker to execute
    // `find_largest_executable_combination()` which this test is mainly concerned about.
    let successful_note_1 = builder.add_p2id_note(
=======
async fn test_check_note_consumability_without_signatures() -> anyhow::Result<()> {
    let mut builder = MockChain::builder();

    // Use basic auth which will cause epilogue failure when paired up with unreachable auth.
    let account = builder.add_existing_wallet(Auth::BasicAuth)?;

    let successful_note = builder.add_p2id_note(
>>>>>>> 7c1f8bed
        ACCOUNT_ID_REGULAR_PUBLIC_ACCOUNT_IMMUTABLE_CODE.try_into().unwrap(),
        account.id(),
        &[FungibleAsset::mock(10)],
        NoteType::Public,
    )?;
<<<<<<< HEAD
    let successful_note_2 = builder.add_p2id_note(
        ACCOUNT_ID_REGULAR_PUBLIC_ACCOUNT_IMMUTABLE_CODE.try_into().unwrap(),
        account.id(),
        &[FungibleAsset::mock(145)],
        NoteType::Public,
    )?;
    let sender = AccountId::try_from(ACCOUNT_ID_SENDER).unwrap();
    let successful_note_3 = NoteBuilder::new(
        sender,
        ChaCha20Rng::from_seed(ChaCha20Rng::from_seed([0_u8; 32]).random()),
    )
    .code("begin push.1 drop push.1 div end")
    .dynamically_linked_libraries([TransactionKernel::library()])
    .build()?;
    let failing_note_1 = NoteBuilder::new(
        sender,
        ChaCha20Rng::from_seed(ChaCha20Rng::from_seed([0_u8; 32]).random()),
    )
    .code("begin push.1 drop push.0 div end")
    .dynamically_linked_libraries([TransactionKernel::library()])
    .build()?;

    // Create a note that causes epilogue failure. Adds assets to the transaction without moving
    // them anywhere which causes an "asset imbalance" that violates the asset preservation rules.
    let note_asset = FungibleAsset::mock(700).unwrap_fungible();
    let fail_epilogue_note = NoteBuilder::new(account.id(), &mut rand::rng())
        .add_assets([Asset::from(note_asset)])
        .build()?;
    builder.add_output_note(OutputNote::Full(fail_epilogue_note.clone()));

    let mock_chain = builder.build()?;
    let notes = vec![
        successful_note_1.clone(),
        fail_epilogue_note.clone(),
        successful_note_2.clone(),
        failing_note_1.clone(),
        successful_note_3.clone(),
    ];
=======

    let mock_chain = builder.build()?;
    let notes = vec![successful_note.clone()];
>>>>>>> 7c1f8bed
    let tx_context = mock_chain
        .build_tx_context(TxContextInput::Account(account), &[], &notes)?
        .build()?;

    let account_id = tx_context.account().id();
    let block_ref = tx_context.tx_inputs().block_header().block_num();
    let tx_args = tx_context.tx_args().clone();

<<<<<<< HEAD
=======
    // Use an auth that fails in order to force an epilogue failure when paired up with basic auth.
>>>>>>> 7c1f8bed
    let executor =
        TransactionExecutor::<'_, '_, _, UnreachableAuth>::new(&tx_context).with_tracing();
    let notes_checker = NoteConsumptionChecker::new(&executor);

<<<<<<< HEAD
    let consumption_info = notes_checker
        .check_notes_consumability(account_id, block_ref, notes, tx_args)
        .await?;

    assert_matches!(
        consumption_info,
        NoteConsumptionInfo {
            successful,
            failed
        } => {
                assert_eq!(failed.len(), 2);
                assert_eq!(successful.len(), 3);

                // First failing note should be the note that does not cause epilogue failure.
                assert_matches!(
                    failed.first().expect("first failed notes should exist"),
                    FailedNote {
                        note,
                        error: TransactionExecutorError::TransactionProgramExecutionFailed(
                            ExecutionError::DivideByZero { .. })
                    } => {
                        assert_eq!(
                            note.id(),
                            failing_note_1.id(),
                        );
                    }
                );
                // Second failing note should be the note that causes epilogue failure.
                assert_matches!(
                    failed.get(1).expect("second failed note should exist"),
                    FailedNote {
                        note,
                        error: TransactionExecutorError::TransactionProgramExecutionFailed(
                            ExecutionError::FailedAssertion { .. })
                    } => {
                        assert_eq!(
                            note.id(),
                            fail_epilogue_note.id(),
                        );
                    }
                );
                // Successful notes.
                assert_eq!(
                    [successful[0].id(), successful[1].id(), successful[2].id()],
                    [successful_note_1.id(), successful_note_2.id(), successful_note_3.id()],
                );
            }
    );
=======
    let consumability_info: NoteConsumptionStatus = notes_checker
        .can_consume(
            account_id,
            block_ref,
            InputNote::Unauthenticated { note: successful_note },
            tx_args,
        )
        .await?;

    assert_eq!(consumability_info, NoteConsumptionStatus::UnconsumableWithoutAuthorization);

>>>>>>> 7c1f8bed
    Ok(())
}<|MERGE_RESOLUTION|>--- conflicted
+++ resolved
@@ -14,11 +14,7 @@
     ACCOUNT_ID_REGULAR_PUBLIC_ACCOUNT_UPDATABLE_CODE,
     ACCOUNT_ID_SENDER,
 };
-<<<<<<< HEAD
-use miden_objects::transaction::OutputNote;
-=======
-use miden_objects::transaction::InputNote;
->>>>>>> 7c1f8bed
+use miden_objects::transaction::{InputNote, OutputNote};
 use miden_processor::ExecutionError;
 use miden_processor::crypto::RpoRandomCoin;
 use miden_tx::auth::UnreachableAuth;
@@ -290,7 +286,6 @@
 }
 
 #[tokio::test]
-<<<<<<< HEAD
 async fn check_note_consumability_epilogue_failure_with_new_combination() -> anyhow::Result<()> {
     let mut builder = MockChain::builder();
     let account = builder.add_existing_wallet(Auth::IncrNonce)?;
@@ -300,21 +295,11 @@
     // in particular will cause the note checker to execute
     // `find_largest_executable_combination()` which this test is mainly concerned about.
     let successful_note_1 = builder.add_p2id_note(
-=======
-async fn test_check_note_consumability_without_signatures() -> anyhow::Result<()> {
-    let mut builder = MockChain::builder();
-
-    // Use basic auth which will cause epilogue failure when paired up with unreachable auth.
-    let account = builder.add_existing_wallet(Auth::BasicAuth)?;
-
-    let successful_note = builder.add_p2id_note(
->>>>>>> 7c1f8bed
         ACCOUNT_ID_REGULAR_PUBLIC_ACCOUNT_IMMUTABLE_CODE.try_into().unwrap(),
         account.id(),
         &[FungibleAsset::mock(10)],
         NoteType::Public,
     )?;
-<<<<<<< HEAD
     let successful_note_2 = builder.add_p2id_note(
         ACCOUNT_ID_REGULAR_PUBLIC_ACCOUNT_IMMUTABLE_CODE.try_into().unwrap(),
         account.id(),
@@ -353,11 +338,6 @@
         failing_note_1.clone(),
         successful_note_3.clone(),
     ];
-=======
-
-    let mock_chain = builder.build()?;
-    let notes = vec![successful_note.clone()];
->>>>>>> 7c1f8bed
     let tx_context = mock_chain
         .build_tx_context(TxContextInput::Account(account), &[], &notes)?
         .build()?;
@@ -366,15 +346,10 @@
     let block_ref = tx_context.tx_inputs().block_header().block_num();
     let tx_args = tx_context.tx_args().clone();
 
-<<<<<<< HEAD
-=======
-    // Use an auth that fails in order to force an epilogue failure when paired up with basic auth.
->>>>>>> 7c1f8bed
     let executor =
         TransactionExecutor::<'_, '_, _, UnreachableAuth>::new(&tx_context).with_tracing();
     let notes_checker = NoteConsumptionChecker::new(&executor);
 
-<<<<<<< HEAD
     let consumption_info = notes_checker
         .check_notes_consumability(account_id, block_ref, notes, tx_args)
         .await?;
@@ -423,7 +398,38 @@
                 );
             }
     );
-=======
+    Ok(())
+}
+
+#[tokio::test]
+async fn test_check_note_consumability_without_signatures() -> anyhow::Result<()> {
+    let mut builder = MockChain::builder();
+
+    // Use basic auth which will cause epilogue failure when paired up with unreachable auth.
+    let account = builder.add_existing_wallet(Auth::BasicAuth)?;
+
+    let successful_note = builder.add_p2id_note(
+        ACCOUNT_ID_REGULAR_PUBLIC_ACCOUNT_IMMUTABLE_CODE.try_into().unwrap(),
+        account.id(),
+        &[FungibleAsset::mock(10)],
+        NoteType::Public,
+    )?;
+
+    let mock_chain = builder.build()?;
+    let notes = vec![successful_note.clone()];
+    let tx_context = mock_chain
+        .build_tx_context(TxContextInput::Account(account), &[], &notes)?
+        .build()?;
+
+    let account_id = tx_context.account().id();
+    let block_ref = tx_context.tx_inputs().block_header().block_num();
+    let tx_args = tx_context.tx_args().clone();
+
+    // Use an auth that fails in order to force an epilogue failure when paired up with basic auth.
+    let executor =
+        TransactionExecutor::<'_, '_, _, UnreachableAuth>::new(&tx_context).with_tracing();
+    let notes_checker = NoteConsumptionChecker::new(&executor);
+
     let consumability_info: NoteConsumptionStatus = notes_checker
         .can_consume(
             account_id,
@@ -435,6 +441,5 @@
 
     assert_eq!(consumability_info, NoteConsumptionStatus::UnconsumableWithoutAuthorization);
 
->>>>>>> 7c1f8bed
     Ok(())
 }