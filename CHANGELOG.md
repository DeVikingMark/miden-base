# Changelog

<<<<<<< HEAD
## 0.9.0 (TBD)

- [BREAKING] Refactored how foreign account inputs are passed to `TransactionExecutor`, and upgraded Rust version to 1.86 (#1229).
- [BREAKING] Add `TransactionHeader` and include it in batches and blocks (#1247).
- [BREAKING] Hash keys in storage maps before insertion into the SMT (#1250).
- Add `AccountTree` and `PartialAccountTree` wrappers and enforce ID prefix uniqueness (#1254, #1301).
- Added getter for proof security level in `ProvenBatch` and `ProvenBlock` (#1259).
- [BREAKING] Replaced the `ProvenBatch::new_unchecked` with the `ProvenBatch::new` method to initialize the struct with validations (#1260).
- Added pretty print for `AccountCode` (#1273).
- [BREAKING] Add `AccountStorageMode::Network` for network accounts (#1275, #1349).
- Added support for environment variables to set up the `miden-proving-service` worker (#1281).
- Added field identifier structs for component metadata (#1292).
- Move `NullifierTree` and `BlockChain` from node to base (#1304).
- Rename `ChainMmr` to `PartialBlockchain` (#1305).
- Add safe `PartialBlockchain` constructor (#1308).
- Fix error when creating accounts with empty storage (#1307).
- [BREAKING] Move `MockChain` and `TransactionContext` to new `miden-testing` crate (#1309).
- [BREAKING] Add support for private notes in `MockChain` (#1310).
- [BREAKING] Refactor `MockChain` to use batch and block provers (#1315).
- [BREAKING] Move the number of note inputs to the separate memory address (#1327).
- [BREAKING] Change Token Symbol encoding (#1334).
- Add iterators over concrete asset types in `NoteAssets` (#1346).
=======
## 0.8.3 (2025-04-22) - `miden-proving-service` crate only

### Fixes

- Version check always fails (#1300).
>>>>>>> c75692ed

## 0.8.2 (2025-04-18) - `miden-proving-service` crate only

### Changes

- Added a retry strategy for worker's health check (#1255).
- Added a status endpoint for the `miden-proving-service` worker and proxy (#1255).

## 0.8.1 (2025-03-26) - `miden-objects` and `miden-tx` crates only.

### Changes

- [BREAKING] Changed `TransactionArgs` API to accept `AsRef<NoteRecipient>` for extending the advice map in relation to output notes (#1251).

## 0.8.0 (2025-03-21)

### Features

- Added an endpoint to the `miden-proving-service` to update the workers (#1107).
- [BREAKING] Added the `get_block_timestamp` procedure to the `miden` library (#1138).
- Implemented `AccountInterface` structure (#1171).
- Implement user-facing bech32 encoding for `AccountId`s (#1185).
- Implemented `execute_tx_view_script` procedure for the `TransactionExecutor` (#1197).
- Enabled nested FPI calls (#1227).
- Implement `check_notes_consumability` procedure for the `TransactionExecutor` (#1269).

### Changes

- [BREAKING] Moved `generated` module from `miden-proving-service-client` crate to `tx_prover::generated` hierarchy (#1102).
- Renamed the protobuf file of the transaction prover to `tx_prover.proto` (#1110).
- [BREAKING] Renamed `AccountData` to `AccountFile` (#1116).
- Implement transaction batch prover in Rust (#1112).
- Added the `is_non_fungible_asset_issued` procedure to the `miden` library (#1125).
- [BREAKING] Refactored config file for `miden-proving-service` to be based on environment variables (#1120).
- Added block number as a public input to the transaction kernel. Updated prologue logic to validate the global input block number is consistent with the commitment block number (#1126).
- Made NoteFile and AccountFile more consistent (#1133).
- [BREAKING] Implement most block constraints in `ProposedBlock` (#1123, #1141).
- Added serialization for `ProposedBatch`, `BatchId`, `BatchNoteTree` and `ProvenBatch` (#1140).
- Added `prefix` to `Nullifier` (#1153).
- [BREAKING] Implemented a `RemoteBatchProver`. `miden-proving-service` workers can prove batches (#1142).
- [BREAKING] Implement `LocalBlockProver` and rename `Block` to `ProvenBlock` (#1152, #1168, #1172).
- [BREAKING] Added native types to `AccountComponentTemplate` (#1124).
- Implemented `RemoteBlockProver`. `miden-proving-service` workers can prove blocks (#1169).
- Used `Smt::with_entries` to error on duplicates in `StorageMap::with_entries` (#1167).
- [BREAKING] Added `InitStorageData::from_toml()`, improved storage entry validations in `AccountComponentMetadata` (#1170).
- [BREAKING] Rework miden-lib error codes into categories (#1196).
- [BREAKING] Moved the `TransactionScriptBuilder` from `miden-client` to `miden-base` (#1206).
- [BREAKING] Enable timestamp customization on `MockChain::seal_block` (#1208).
- [BREAKING] Renamed constants and comments: `OnChain` -> `Public` and `OffChain` -> `Private` (#1218).
- [BREAKING] Replace "hash" with "commitment" in `BlockHeader::{prev_hash, chain_root, kernel_root, tx_hash, proof_hash, sub_hash, hash}` (#1209, #1221, #1226).
- [BREAKING] Incremented minimum supported Rust version to 1.85.
- [BREAKING] Change advice for Falcon signature verification (#1183).
- Added `info` log level by default in the proving service (#1200).
- Made Prometheus metrics optional in the proving service proxy via the `enable_metrics` configuration option (#1200).
- Improved logging in the proving service proxy for better diagnostics (#1200).
- Fixed issues with the proving service proxy's signal handling and port binding (#1200).
- [BREAKING] Simplified worker update configuration by using a single URL parameter instead of separate host and port (#1249).

## 0.7.2 (2025-01-28) - `miden-objects` crate only

### Changes

- Added serialization for `ExecutedTransaction` (#1113).

## 0.7.1 (2025-01-24) - `miden-objects` crate only

### Fixes

- Added missing doc comments (#1100).
- Fixed setting of supporting types when instantiating `AccountComponent` from templates (#1103).

## 0.7.0 (2025-01-22)

### Highlights

- [BREAKING] Extend `AccountId` to two `Felt`s and require block hash in derivation (#982).
- Introduced `AccountComponentTemplate` with TOML serialization and templating (#1015, #1027).
- Introduce `AccountIdBuilder` to simplify `AccountId` generation in tests (#1045).
- [BREAKING] Migrate to the element-addressable memory (#1084).

### Changes

- Implemented serialization for `AccountHeader` (#996).
- Updated Pingora crates to 0.4 and added polling time to the configuration file (#997).
- Added support for `miden-tx-prover` proxy to update workers on a running proxy (#989).
- Refactored `miden-tx-prover` proxy load balancing strategy (#976).
- [BREAKING] Implemented better error display when queues are full in the prover service (#967).
- [BREAKING] Removed `AccountBuilder::build_testing` and make `Account::initialize_from_components` private (#969).
- [BREAKING] Added error messages to errors and implement `core::error::Error` (#974).
- Implemented new `digest!` macro (#984).
- Added Format Guidebook to the `miden-lib` crate (#987).
- Added conversion from `Account` to `AccountDelta` for initial account state representation as delta (#983).
- [BREAKING] Added `miden::note::get_script_hash` procedure (#995).
- [BREAKING] Refactor error messages in `miden-lib` and `miden-tx` and use `thiserror` 2.0 (#1005, #1090).
- Added health check endpoints to the prover service (#1006).
- Removed workers list from the proxy configuration file (#1018).
- Added tracing to the `miden-tx-prover` CLI (#1014).
- Added metrics to the `miden-tx-prover` proxy (#1017).
- Implemented `to_hex` for `AccountIdPrefix` and `epoch_block_num` for `BlockHeader` (#1039).
- [BREAKING] Updated the names and values of the kernel procedure offsets and corresponding kernel procedures (#1037).
- Introduce `AccountIdError` and make account ID byte representations (`u128`, `[u8; 15]`) consistent (#1055).
- Refactor `AccountId` and `AccountIdPrefix` into version wrappers (#1058).
- Remove multi-threaded account seed generation due to single-threaded generation being faster (#1061).
- Made `AccountIdError` public (#1067).
- Made `BasicFungibleFaucet::MAX_DECIMALS` public (#1063).
- [BREAKING] Removed `miden-tx-prover` crate and created `miden-proving-service` and `miden-proving-service-client` (#1047).
- Removed deduplicate `masm` procedures across kernel and miden lib to a shared `util` module (#1070).
- [BREAKING] Added `BlockNumber` struct (#1043, #1080, #1082).
- [BREAKING] Removed `GENESIS_BLOCK` public constant (#1088).
- Add CI check for unused dependencies (#1075).
- Added storage placeholder types and support for templated map (#1074).
- [BREAKING] Move crates into `crates/` and rename plural modules to singular (#1091).

## 0.6.2 (2024-11-20)

- Avoid writing to the filesystem during docs.rs build (#970).

## 0.6.1 (2024-11-08)

### Features

- [BREAKING] Added CLI for the transaction prover services both the workers and the proxy (#955).

### Fixes

- Fixed `AccountId::new_with_type_and_mode()` (#958).
- Updated the ABI for the assembly procedures (#971).

## 0.6.0 (2024-11-05)

### Features

- Created a proving service that receives `TransactionWitness` and returns the proof using gRPC (#881).
- Implemented ability to invoke procedures against the foreign account (#882, #890, #896).
- Implemented kernel procedure to set transaction expiration block delta (#897).
- [BREAKING] Introduce a new way to build `Account`s from `AccountComponent`s (#941).
- [BREAKING] Introduce an `AccountBuilder` (#952).

### Changes

- [BREAKING] Changed `TransactionExecutor` and `TransactionHost` to use trait objects (#897).
- Made note scripts public (#880).
- Implemented serialization for `TransactionWitness`, `ChainMmr`, `TransactionInputs` and `TransactionArgs` (#888).
- [BREAKING] Renamed the `TransactionProver` struct to `LocalTransactionProver` and added the `TransactionProver` trait (#865).
- Implemented `Display`, `TryFrom<&str>` and `FromStr` for `AccountStorageMode` (#861).
- Implemented offset based storage access (#843).
- [BREAKING] `AccountStorageType` enum was renamed to `AccountStorageMode` along with its variants (#854).
- [BREAKING] `AccountStub` structure was renamed to `AccountHeader` (#855).
- [BREAKING] Kernel procedures now have to be invoked using `dynexec` instruction (#803).
- Refactored `AccountStorage` from `Smt` to sequential hash (#846).
- [BREAKING] Refactored batch/block note trees (#834).
- Set all procedures storage offsets of faucet accounts to `1` (#875).
- Added `AccountStorageHeader` (#876).
- Implemented generation of transaction kernel procedure hashes in build.rs (#887).
- [BREAKING] `send_asset` procedure was removed from the basic wallet (#829).
- [BREAKING] Updated limits, introduced additional limits (#889).
- Introduced `AccountDelta` maximum size limit of 32 KiB (#889).
- [BREAKING] Moved `MAX_NUM_FOREIGN_ACCOUNTS` into `miden-objects` (#904).
- Implemented `storage_size`, updated storage bounds (#886).
- [BREAKING] Auto-generate `KERNEL_ERRORS` list from the transaction kernel's MASM files and rework error constant names (#906).
- Implement `Serializable` for `FungibleAsset` (#907).
- [BREAKING] Changed `TransactionProver` trait to be `maybe_async_trait` based on the `async` feature (#913).
- [BREAKING] Changed type of `EMPTY_STORAGE_MAP_ROOT` constant to `RpoDigst`, which references constant from `miden-crypto` (#916).
- Added `RemoteTransactionProver` struct to `miden-tx-prover` (#921).
- [BREAKING] Migrated to v0.11 version of Miden VM (#929).
- Added `total_cycles` and `trace_length` to the `TransactionMeasurements` (#953).
- Added ability to load libraries into `TransactionExecutor` and `LocalTransactionProver` (#954).

## 0.5.1 (2024-08-28) - `miden-objects` crate only

- Implemented `PrettyPrint` and `Display` for `NoteScript`.

## 0.5.0 (2024-08-27)

### Features

- [BREAKING] Increase of nonce does not require changes in account state any more (#796).
- Changed `AccountCode` procedures from merkle tree to sequential hash + added storage_offset support (#763).
- Implemented merging of account deltas (#797).
- Implemented `create_note` and `move_asset_into_note` basic wallet procedures (#808).
- Made `miden_lib::notes::build_swap_tag()` function public (#817).
- [BREAKING] Changed the `NoteFile::NoteDetails` type to struct and added a `after_block_num` field (#823).

### Changes

- Renamed "consumed" and "created" notes into "input" and "output" respectively (#791).
- [BREAKING] Renamed `NoteType::OffChain` into `NoteType::Private`.
- [BREAKING] Renamed public accessors of the `Block` struct to match the updated fields (#791).
- [BREAKING] Changed the `TransactionArgs` to use `AdviceInputs` (#793).
- Setters in `memory` module don't drop the setting `Word` anymore (#795).
- Added `CHANGELOG.md` warning message on CI (#799).
- Added high-level methods for `MockChain` and related structures (#807).
- [BREAKING] Renamed `NoteExecutionHint` to `NoteExecutionMode` and added new `NoteExecutionHint` to `NoteMetadata` (#812, #816).
- [BREAKING] Changed the interface of the `miden::tx::add_asset_to_note` (#808).
- [BREAKING] Refactored and simplified `NoteOrigin` and `NoteInclusionProof` structs (#810, #814).
- [BREAKING] Refactored account storage and vault deltas (#822).
- Added serialization and equality comparison for `TransactionScript` (#824).
- [BREAKING] Migrated to Miden VM v0.10 (#826).
- Added conversions for `NoteExecutionHint` (#827).
- [BREAKING] Removed `serde`-based serialization from `miden-object` structs (#838).

## 0.4.0 (2024-07-03)

### Features

- [BREAKING] Introduce `OutputNote::Partial` variant (#698).
- [BREAKING] Added support for input notes with delayed verification of inclusion proofs (#724, #732, #759, #770, #772).
- Added new `NoteFile` object to represent serialized notes (#721).
- Added transaction IDs to the `Block` struct (#734).
- Added ability for users to set the aux field when creating a note (#752).

### Enhancements

- Replaced `cargo-make` with just `make` for running tasks (#696).
- [BREAKING] Split `Account` struct constructor into `new()` and `from_parts()` (#699).
- Generalized `build_recipient_hash` procedure to build recipient hash for custom notes (#706).
- [BREAKING] Changed the encoding of inputs notes in the advice map for consumed notes (#707).
- Created additional `emit` events for kernel related `.masm` procedures (#708).
- Implemented `build_recipient_hash` procedure to build recipient hash for custom notes (#710).
- Removed the `mock` crate in favor of having mock code behind the `testing` flag in remaining crates (#711).
- [BREAKING] Created `auth` module for `TransactionAuthenticator` and other related objects (#714).
- Added validation for the output stack to make sure it was properly cleaned (#717).
- Made `DataStore` conditionally async using `winter-maybe-async` (#725).
- Changed note pointer from Memory `note_ptr` to `note_index` (#728).
- [BREAKING] Changed rng to mutable reference in note creation functions (#733).
- [BREAKING] Replaced `ToNullifier` trait with `ToInputNoteCommitments`, which includes the `note_id` for delayed note authentication (#732).
- Added `Option<NoteTag>`to `NoteFile` (#741).
- Fixed documentation and added `make doc` CI job (#746).
- Updated and improved [.pre-commit-config.yaml](.pre-commit-config.yaml) file (#748).
- Created `get_serial_number` procedure to get the serial num of the currently processed note (#760).
- [BREAKING] Added support for conversion from `Nullifier` to `InputNoteCommitment`, commitment header return reference (#774).
- Added `compute_inputs_hash` procedure for hash computation of the arbitrary number of note inputs (#750).

## 0.3.1 (2024-06-12)

- Replaced `cargo-make` with just `make` for running tasks (#696).
- Made `DataStore` conditionally async using `winter-maybe-async` (#725)
- Fixed `StorageMap`s implementation and included into apply_delta (#745)

## 0.3.0 (2024-05-14)

- Introduce the `miden-bench-tx` crate used for transactions benchmarking (#577).
- [BREAKING] Removed the transaction script root output from the transaction kernel (#608).
- [BREAKING] Refactored account update details, moved `Block` to `miden-objects` (#618, #621).
- [BREAKING] Made `TransactionExecutor` generic over `TransactionAuthenticator` (#628).
- [BREAKING] Changed type of `version` and `timestamp` fields to `u32`, moved `version` to the beginning of block header (#639).
- [BREAKING] Renamed `NoteEnvelope` into `NoteHeader` and introduced `NoteDetails` (#664).
- [BREAKING] Updated `create_swap_note()` procedure to return `NoteDetails` and defined SWAP note tag format (#665).
- Implemented `OutputNoteBuilder` (#669).
- [BREAKING] Added support for full details of private notes, renamed `OutputNote` variants and changed their meaning (#673).
- [BREAKING] Added `add_asset_to_note` procedure to the transaction kernel (#674).
- Made `TransactionArgs::add_expected_output_note()` more flexible (#681).
- [BREAKING] Enabled support for notes without assets and refactored `create_note` procedure in the transaction kernel (#686).

## 0.2.3 (2024-04-26) - `miden-tx` crate only

- Fixed handling of debug mode in `TransactionExecutor` (#627)

## 0.2.2 (2024-04-23) - `miden-tx` crate only

- Added `with_debug_mode()` methods to `TransactionCompiler` and `TransactionExecutor` (#562).

## 0.2.1 (2024-04-12)

- [BREAKING] Return a reference to `NoteMetadata` from output notes (#593).
- Add more type conversions for `NoteType` (#597).
- Fix note input padding for expected output notes (#598).

## 0.2.0 (2024-04-11)

- [BREAKING] Implement support for public accounts (#481, #485, #538).
- [BREAKING] Implement support for public notes (#515, #540, #572).
- Improved `ProvenTransaction` validation (#532).
- [BREAKING] Updated `no-std` setup (#533).
- Improved `ProvenTransaction` serialization (#543).
- Implemented note tree wrapper structs (#560).
- [BREAKING] Migrated to v0.9 version of Miden VM (#567).
- [BREAKING] Added account storage type parameter to `create_basic_wallet` and `create_basic_fungible_faucet` (miden-lib
  crate only) (#587).
- Removed serialization of source locations from account code (#590).

## 0.1.1 (2024-03-07) - `miden-objects` crate only

- Added `BlockHeader::mock()` method (#511)

## 0.1.0 (2024-03-05)

- Initial release.<|MERGE_RESOLUTION|>--- conflicted
+++ resolved
@@ -1,6 +1,5 @@
 # Changelog
 
-<<<<<<< HEAD
 ## 0.9.0 (TBD)
 
 - [BREAKING] Refactored how foreign account inputs are passed to `TransactionExecutor`, and upgraded Rust version to 1.86 (#1229).
@@ -23,13 +22,12 @@
 - [BREAKING] Move the number of note inputs to the separate memory address (#1327).
 - [BREAKING] Change Token Symbol encoding (#1334).
 - Add iterators over concrete asset types in `NoteAssets` (#1346).
-=======
+
 ## 0.8.3 (2025-04-22) - `miden-proving-service` crate only
 
 ### Fixes
 
 - Version check always fails (#1300).
->>>>>>> c75692ed
 
 ## 0.8.2 (2025-04-18) - `miden-proving-service` crate only
 
