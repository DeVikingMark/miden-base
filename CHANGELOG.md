# Changelog

<<<<<<< HEAD
## 0.8.0 (TBD)

### Changes

- [BREAKING] Incremented minimum supported Rust version to 1.84.
=======
## 0.7.1 (2025-01-24) - `miden-objects` crate only

### Fixes

- Added missing doc comments (#1100).
- Fixed setting of supporting types when instantiating `AccountComponent` from templates (#1103).
>>>>>>> 99fa9d51

## 0.7.0 (2025-01-22)

### Highlights

- [BREAKING] Extend `AccountId` to two `Felt`s and require block hash in derivation (#982).
- Introduced `AccountComponentTemplate` with TOML serialization and templating (#1015, #1027).
- Introduce `AccountIdBuilder` to simplify `AccountId` generation in tests (#1045).
- [BREAKING] Migrate to the element-addressable memory (#1084).

### Changes

- Implemented serialization for `AccountHeader` (#996).
- Updated Pingora crates to 0.4 and added polling time to the configuration file (#997).
- Added support for `miden-tx-prover` proxy to update workers on a running proxy (#989).
- Refactored `miden-tx-prover` proxy load balancing strategy (#976).
- [BREAKING] Implemented better error display when queues are full in the prover service (#967).
- [BREAKING] Removed `AccountBuilder::build_testing` and make `Account::initialize_from_components` private (#969).
- [BREAKING] Added error messages to errors and implement `core::error::Error` (#974).
- Implemented new `digest!` macro (#984).
- Added Format Guidebook to the `miden-lib` crate (#987).
- Added conversion from `Account` to `AccountDelta` for initial account state representation as delta (#983).
- [BREAKING] Added `miden::note::get_script_hash` procedure (#995).
- [BREAKING] Refactor error messages in `miden-lib` and `miden-tx` and use `thiserror` 2.0 (#1005, #1090).
- Added health check endpoints to the prover service (#1006).
- Removed workers list from the proxy configuration file (#1018).
- Added tracing to the `miden-tx-prover` CLI (#1014).
- Added metrics to the `miden-tx-prover` proxy (#1017).
- Implemented `to_hex` for `AccountIdPrefix` and `epoch_block_num` for `BlockHeader` (#1039).
- [BREAKING] Updated the names and values of the kernel procedure offsets and corresponding kernel procedures (#1037).
- Introduce `AccountIdError` and make account ID byte representations (`u128`, `[u8; 15]`) consistent (#1055).
- Refactor `AccountId` and `AccountIdPrefix` into version wrappers (#1058).
- Remove multi-threaded account seed generation due to single-threaded generation being faster (#1061).
- Made `AccountIdError` public (#1067).
- Made `BasicFungibleFaucet::MAX_DECIMALS` public (#1063).
- [BREAKING] Removed `miden-tx-prover` crate and created `miden-proving-service` and `miden-proving-service-client` (#1047).
- Removed deduplicate `masm` procedures across kernel and miden lib to a shared `util` module (#1070).
- [BREAKING] Added `BlockNumber` struct (#1043, #1080, #1082).
- [BREAKING] Removed `GENESIS_BLOCK` public constant (#1088).
- Add CI check for unused dependencies (#1075).
- Added storage placeholder types and support for templated map (#1074).
- [BREAKING] Move crates into `crates/` and rename plural modules to singular (#1091).

## 0.6.2 (2024-11-20)

- Avoid writing to the filesystem during docs.rs build (#970).

## 0.6.1 (2024-11-08)

### Features

- [BREAKING] Added CLI for the transaction prover services both the workers and the proxy (#955).

### Fixes

- Fixed `AccountId::new_with_type_and_mode()` (#958).
- Updated the ABI for the assembly procedures (#971).

## 0.6.0 (2024-11-05)

### Features

- Created a proving service that receives `TransactionWitness` and returns the proof using gRPC (#881).
- Implemented ability to invoke procedures against the foreign account (#882, #890, #896).
- Implemented kernel procedure to set transaction expiration block delta (#897).
- [BREAKING] Introduce a new way to build `Account`s from `AccountComponent`s (#941).
- [BREAKING] Introduce an `AccountBuilder` (#952).

### Changes

- [BREAKING] Changed `TransactionExecutor` and `TransactionHost` to use trait objects (#897).
- Made note scripts public (#880).
- Implemented serialization for `TransactionWitness`, `ChainMmr`, `TransactionInputs` and `TransactionArgs` (#888).
- [BREAKING] Renamed the `TransactionProver` struct to `LocalTransactionProver` and added the `TransactionProver` trait (#865).
- Implemented `Display`, `TryFrom<&str>` and `FromStr` for `AccountStorageMode` (#861).
- Implemented offset based storage access (#843).
- [BREAKING] `AccountStorageType` enum was renamed to `AccountStorageMode` along with its variants (#854).
- [BREAKING] `AccountStub` structure was renamed to `AccountHeader` (#855).
- [BREAKING] Kernel procedures now have to be invoked using `dynexec` instruction (#803).
- Refactored `AccountStorage` from `Smt` to sequential hash (#846).
- [BREAKING] Refactored batch/block note trees (#834).
- Set all procedures storage offsets of faucet accounts to `1` (#875).
- Added `AccountStorageHeader` (#876).
- Implemented generation of transaction kernel procedure hashes in build.rs (#887).
- [BREAKING] `send_asset` procedure was removed from the basic wallet (#829).
- [BREAKING] Updated limits, introduced additional limits (#889).
- Introduced `AccountDelta` maximum size limit of 32 KiB (#889).
- [BREAKING] Moved `MAX_NUM_FOREIGN_ACCOUNTS` into `miden-objects` (#904).
- Implemented `storage_size`, updated storage bounds (#886).
- [BREAKING] Auto-generate `KERNEL_ERRORS` list from the transaction kernel's MASM files and rework error constant names (#906).
- Implement `Serializable` for `FungibleAsset` (#907).
- [BREAKING] Changed `TransactionProver` trait to be `maybe_async_trait` based on the `async` feature (#913).
- [BREAKING] Changed type of `EMPTY_STORAGE_MAP_ROOT` constant to `RpoDigst`, which references constant from `miden-crypto` (#916).
- Added `RemoteTransactionProver` struct to `miden-tx-prover` (#921).
- [BREAKING] Migrated to v0.11 version of Miden VM (#929).
- Added `total_cycles` and `trace_length` to the `TransactionMeasurements` (#953).
- Added ability to load libraries into `TransactionExecutor` and `LocalTransactionProver` (#954).

## 0.5.1 (2024-08-28) - `miden-objects` crate only

- Implemented `PrettyPrint` and `Display` for `NoteScript`.

## 0.5.0 (2024-08-27)

### Features

- [BREAKING] Increase of nonce does not require changes in account state any more (#796).
- Changed `AccountCode` procedures from merkle tree to sequential hash + added storage_offset support (#763).
- Implemented merging of account deltas (#797).
- Implemented `create_note` and `move_asset_into_note` basic wallet procedures (#808).
- Made `miden_lib::notes::build_swap_tag()` function public (#817).
- [BREAKING] Changed the `NoteFile::NoteDetails` type to struct and added a `after_block_num` field (#823).

### Changes

- Renamed "consumed" and "created" notes into "input" and "output" respectively (#791).
- [BREAKING] Renamed `NoteType::OffChain` into `NoteType::Private`.
- [BREAKING] Renamed public accessors of the `Block` struct to match the updated fields (#791).
- [BREAKING] Changed the `TransactionArgs` to use `AdviceInputs` (#793).
- Setters in `memory` module don't drop the setting `Word` anymore (#795).
- Added `CHANGELOG.md` warning message on CI (#799).
- Added high-level methods for `MockChain` and related structures (#807).
- [BREAKING] Renamed `NoteExecutionHint` to `NoteExecutionMode` and added new `NoteExecutionHint` to `NoteMetadata` (#812, #816).
- [BREAKING] Changed the interface of the `miden::tx::add_asset_to_note` (#808).
- [BREAKING] Refactored and simplified `NoteOrigin` and `NoteInclusionProof` structs (#810, #814).
- [BREAKING] Refactored account storage and vault deltas (#822).
- Added serialization and equality comparison for `TransactionScript` (#824).
- [BREAKING] Migrated to Miden VM v0.10 (#826).
- Added conversions for `NoteExecutionHint` (#827).
- [BREAKING] Removed `serde`-based serialization from `miden-object` structs (#838).

## 0.4.0 (2024-07-03)

### Features

- [BREAKING] Introduce `OutputNote::Partial` variant (#698).
- [BREAKING] Added support for input notes with delayed verification of inclusion proofs (#724, #732, #759, #770, #772).
- Added new `NoteFile` object to represent serialized notes (#721).
- Added transaction IDs to the `Block` struct (#734).
- Added ability for users to set the aux field when creating a note (#752).

### Enhancements

- Replaced `cargo-make` with just `make` for running tasks (#696).
- [BREAKING] Split `Account` struct constructor into `new()` and `from_parts()` (#699).
- Generalized `build_recipient_hash` procedure to build recipient hash for custom notes (#706).
- [BREAKING] Changed the encoding of inputs notes in the advice map for consumed notes (#707).
- Created additional `emit` events for kernel related `.masm` procedures (#708).
- Implemented `build_recipient_hash` procedure to build recipient hash for custom notes (#710).
- Removed the `mock` crate in favor of having mock code behind the `testing` flag in remaining crates (#711).
- [BREAKING] Created `auth` module for `TransactionAuthenticator` and other related objects (#714).
- Added validation for the output stack to make sure it was properly cleaned (#717).
- Made `DataStore` conditionally async using `winter-maybe-async` (#725).
- Changed note pointer from Memory `note_ptr` to `note_index` (#728).
- [BREAKING] Changed rng to mutable reference in note creation functions (#733).
- [BREAKING] Replaced `ToNullifier` trait with `ToInputNoteCommitments`, which includes the `note_id` for delayed note authentication (#732).
- Added `Option<NoteTag>`to `NoteFile` (#741).
- Fixed documentation and added `make doc` CI job (#746).
- Updated and improved [.pre-commit-config.yaml](.pre-commit-config.yaml) file (#748).
- Created `get_serial_number` procedure to get the serial num of the currently processed note (#760).
- [BREAKING] Added support for conversion from `Nullifier` to `InputNoteCommitment`, commitment header return reference (#774).
- Added `compute_inputs_hash` procedure for hash computation of the arbitrary number of note inputs (#750).

## 0.3.1 (2024-06-12)

- Replaced `cargo-make` with just `make` for running tasks (#696).
- Made `DataStore` conditionally async using `winter-maybe-async` (#725)
- Fixed `StorageMap`s implementation and included into apply_delta (#745)

## 0.3.0 (2024-05-14)

- Introduce the `miden-bench-tx` crate used for transactions benchmarking (#577).
- [BREAKING] Removed the transaction script root output from the transaction kernel (#608).
- [BREAKING] Refactored account update details, moved `Block` to `miden-objects` (#618, #621).
- [BREAKING] Made `TransactionExecutor` generic over `TransactionAuthenticator` (#628).
- [BREAKING] Changed type of `version` and `timestamp` fields to `u32`, moved `version` to the beginning of block header (#639).
- [BREAKING] Renamed `NoteEnvelope` into `NoteHeader` and introduced `NoteDetails` (#664).
- [BREAKING] Updated `create_swap_note()` procedure to return `NoteDetails` and defined SWAP note tag format (#665).
- Implemented `OutputNoteBuilder` (#669).
- [BREAKING] Added support for full details of private notes, renamed `OutputNote` variants and changed their meaning (#673).
- [BREAKING] Added `add_asset_to_note` procedure to the transaction kernel (#674).
- Made `TransactionArgs::add_expected_output_note()` more flexible (#681).
- [BREAKING] Enabled support for notes without assets and refactored `create_note` procedure in the transaction kernel (#686).

## 0.2.3 (2024-04-26) - `miden-tx` crate only

- Fixed handling of debug mode in `TransactionExecutor` (#627)

## 0.2.2 (2024-04-23) - `miden-tx` crate only

- Added `with_debug_mode()` methods to `TransactionCompiler` and `TransactionExecutor` (#562).

## 0.2.1 (2024-04-12)

- [BREAKING] Return a reference to `NoteMetadata` from output notes (#593).
- Add more type conversions for `NoteType` (#597).
- Fix note input padding for expected output notes (#598).

## 0.2.0 (2024-04-11)

- [BREAKING] Implement support for public accounts (#481, #485, #538).
- [BREAKING] Implement support for public notes (#515, #540, #572).
- Improved `ProvenTransaction` validation (#532).
- [BREAKING] Updated `no-std` setup (#533).
- Improved `ProvenTransaction` serialization (#543).
- Implemented note tree wrapper structs (#560).
- [BREAKING] Migrated to v0.9 version of Miden VM (#567).
- [BREAKING] Added account storage type parameter to `create_basic_wallet` and `create_basic_fungible_faucet` (miden-lib
  crate only) (#587).
- Removed serialization of source locations from account code (#590).

## 0.1.1 (2024-03-07) - `miden-objects` crate only

- Added `BlockHeader::mock()` method (#511)

## 0.1.0 (2024-03-05)

- Initial release.<|MERGE_RESOLUTION|>--- conflicted
+++ resolved
@@ -1,19 +1,18 @@
 # Changelog
 
-<<<<<<< HEAD
 ## 0.8.0 (TBD)
 
 ### Changes
 
 - [BREAKING] Incremented minimum supported Rust version to 1.84.
-=======
+
 ## 0.7.1 (2025-01-24) - `miden-objects` crate only
 
 ### Fixes
 
 - Added missing doc comments (#1100).
 - Fixed setting of supporting types when instantiating `AccountComponent` from templates (#1103).
->>>>>>> 99fa9d51
+
 
 ## 0.7.0 (2025-01-22)
 
