# Changelog

<<<<<<< HEAD
## 0.10.0 (TBD)

- [BREAKING] Remove `AccountIdAnchor` from account ID generation process (#1391).
- Allow NOOP transactions and state-updating transactions against the same account in the same block (#1393).
- Implement map in transaction kernel library (#1396).

## 0.9.1 (TBD)
=======
## 0.9.1 (2025-05-30)
>>>>>>> 91e35bbf

### Fixes

- Version check always fails in proxy (#1407).
- Expose types used in public APIs (#1385).

## 0.9.0 (2025-05-20)

### Features

- Added pretty print for `AccountCode` (#1273).
- Add iterators over concrete asset types in `NoteAssets` (#1346).
- Add the ability to create `BasicFungibleFaucet` from `Account` (#1376).

### Fixes

- [BREAKING] Hash keys in storage maps before insertion into the SMT (#1250).
- Fix error when creating accounts with empty storage (#1307).
- [BREAKING] Move the number of note inputs to the separate memory address (#1327).
- [BREAKING] Change Token Symbol encoding (#1334).

### Changes

- [BREAKING] Refactored how foreign account inputs are passed to `TransactionExecutor` (#1229).
- [BREAKING] Add `TransactionHeader` and include it in batches and blocks (#1247).
- Add `AccountTree` and `PartialAccountTree` wrappers and enforce ID prefix uniqueness (#1254, #1301).
- Added getter for proof security level in `ProvenBatch` and `ProvenBlock` (#1259).
- [BREAKING] Replaced the `ProvenBatch::new_unchecked` with the `ProvenBatch::new` method to initialize the struct with validations (#1260).
- [BREAKING] Add `AccountStorageMode::Network` for network accounts (#1275, #1349).
- Added support for environment variables to set up the `miden-proving-service` worker (#1281).
- Added field identifier structs for component metadata (#1292).
- Move `NullifierTree` and `BlockChain` from node to base (#1304).
- Rename `ChainMmr` to `PartialBlockchain` (#1305).
- Add safe `PartialBlockchain` constructor (#1308).
- [BREAKING] Move `MockChain` and `TransactionContext` to new `miden-testing` crate (#1309).
- [BREAKING] Add support for private notes in `MockChain` (#1310).
- Generalized account-related inputs to the transaction kernel (#1311).
- [BREAKING] Refactor `MockChain` to use batch and block provers (#1315).
- [BREAKING] Upgrade VM to 0.14 and refactor transaction kernel error extraction (#1353).
- [BREAKING] Update MSRV to 1.87.

## 0.8.3 (2025-04-22) - `miden-proving-service` crate only

### Fixes

- Version check always fails (#1300).

## 0.8.2 (2025-04-18) - `miden-proving-service` crate only

### Changes

- Added a retry strategy for worker's health check (#1255).
- Added a status endpoint for the `miden-proving-service` worker and proxy (#1255).

## 0.8.1 (2025-03-26) - `miden-objects` and `miden-tx` crates only.

### Changes

- [BREAKING] Changed `TransactionArgs` API to accept `AsRef<NoteRecipient>` for extending the advice map in relation to output notes (#1251).

## 0.8.0 (2025-03-21)

### Features

- Added an endpoint to the `miden-proving-service` to update the workers (#1107).
- [BREAKING] Added the `get_block_timestamp` procedure to the `miden` library (#1138).
- Implemented `AccountInterface` structure (#1171).
- Implement user-facing bech32 encoding for `AccountId`s (#1185).
- Implemented `execute_tx_view_script` procedure for the `TransactionExecutor` (#1197).
- Enabled nested FPI calls (#1227).
- Implement `check_notes_consumability` procedure for the `TransactionExecutor` (#1269).

### Changes

- [BREAKING] Moved `generated` module from `miden-proving-service-client` crate to `tx_prover::generated` hierarchy (#1102).
- Renamed the protobuf file of the transaction prover to `tx_prover.proto` (#1110).
- [BREAKING] Renamed `AccountData` to `AccountFile` (#1116).
- Implement transaction batch prover in Rust (#1112).
- Added the `is_non_fungible_asset_issued` procedure to the `miden` library (#1125).
- [BREAKING] Refactored config file for `miden-proving-service` to be based on environment variables (#1120).
- Added block number as a public input to the transaction kernel. Updated prologue logic to validate the global input block number is consistent with the commitment block number (#1126).
- Made NoteFile and AccountFile more consistent (#1133).
- [BREAKING] Implement most block constraints in `ProposedBlock` (#1123, #1141).
- Added serialization for `ProposedBatch`, `BatchId`, `BatchNoteTree` and `ProvenBatch` (#1140).
- Added `prefix` to `Nullifier` (#1153).
- [BREAKING] Implemented a `RemoteBatchProver`. `miden-proving-service` workers can prove batches (#1142).
- [BREAKING] Implement `LocalBlockProver` and rename `Block` to `ProvenBlock` (#1152, #1168, #1172).
- [BREAKING] Added native types to `AccountComponentTemplate` (#1124).
- Implemented `RemoteBlockProver`. `miden-proving-service` workers can prove blocks (#1169).
- Used `Smt::with_entries` to error on duplicates in `StorageMap::with_entries` (#1167).
- [BREAKING] Added `InitStorageData::from_toml()`, improved storage entry validations in `AccountComponentMetadata` (#1170).
- [BREAKING] Rework miden-lib error codes into categories (#1196).
- [BREAKING] Moved the `TransactionScriptBuilder` from `miden-client` to `miden-base` (#1206).
- [BREAKING] Enable timestamp customization on `MockChain::seal_block` (#1208).
- [BREAKING] Renamed constants and comments: `OnChain` -> `Public` and `OffChain` -> `Private` (#1218).
- [BREAKING] Replace "hash" with "commitment" in `BlockHeader::{prev_hash, chain_root, kernel_root, tx_hash, proof_hash, sub_hash, hash}` (#1209, #1221, #1226).
- [BREAKING] Incremented minimum supported Rust version to 1.85.
- [BREAKING] Change advice for Falcon signature verification (#1183).
- Added `info` log level by default in the proving service (#1200).
- Made Prometheus metrics optional in the proving service proxy via the `enable_metrics` configuration option (#1200).
- Improved logging in the proving service proxy for better diagnostics (#1200).
- Fixed issues with the proving service proxy's signal handling and port binding (#1200).
- [BREAKING] Simplified worker update configuration by using a single URL parameter instead of separate host and port (#1249).

## 0.7.2 (2025-01-28) - `miden-objects` crate only

### Changes

- Added serialization for `ExecutedTransaction` (#1113).

## 0.7.1 (2025-01-24) - `miden-objects` crate only

### Fixes

- Added missing doc comments (#1100).
- Fixed setting of supporting types when instantiating `AccountComponent` from templates (#1103).

## 0.7.0 (2025-01-22)

### Highlights

- [BREAKING] Extend `AccountId` to two `Felt`s and require block hash in derivation (#982).
- Introduced `AccountComponentTemplate` with TOML serialization and templating (#1015, #1027).
- Introduce `AccountIdBuilder` to simplify `AccountId` generation in tests (#1045).
- [BREAKING] Migrate to the element-addressable memory (#1084).

### Changes

- Implemented serialization for `AccountHeader` (#996).
- Updated Pingora crates to 0.4 and added polling time to the configuration file (#997).
- Added support for `miden-tx-prover` proxy to update workers on a running proxy (#989).
- Refactored `miden-tx-prover` proxy load balancing strategy (#976).
- [BREAKING] Implemented better error display when queues are full in the prover service (#967).
- [BREAKING] Removed `AccountBuilder::build_testing` and make `Account::initialize_from_components` private (#969).
- [BREAKING] Added error messages to errors and implement `core::error::Error` (#974).
- Implemented new `digest!` macro (#984).
- Added Format Guidebook to the `miden-lib` crate (#987).
- Added conversion from `Account` to `AccountDelta` for initial account state representation as delta (#983).
- [BREAKING] Added `miden::note::get_script_hash` procedure (#995).
- [BREAKING] Refactor error messages in `miden-lib` and `miden-tx` and use `thiserror` 2.0 (#1005, #1090).
- Added health check endpoints to the prover service (#1006).
- Removed workers list from the proxy configuration file (#1018).
- Added tracing to the `miden-tx-prover` CLI (#1014).
- Added metrics to the `miden-tx-prover` proxy (#1017).
- Implemented `to_hex` for `AccountIdPrefix` and `epoch_block_num` for `BlockHeader` (#1039).
- [BREAKING] Updated the names and values of the kernel procedure offsets and corresponding kernel procedures (#1037).
- Introduce `AccountIdError` and make account ID byte representations (`u128`, `[u8; 15]`) consistent (#1055).
- Refactor `AccountId` and `AccountIdPrefix` into version wrappers (#1058).
- Remove multi-threaded account seed generation due to single-threaded generation being faster (#1061).
- Made `AccountIdError` public (#1067).
- Made `BasicFungibleFaucet::MAX_DECIMALS` public (#1063).
- [BREAKING] Removed `miden-tx-prover` crate and created `miden-proving-service` and `miden-proving-service-client` (#1047).
- Removed deduplicate `masm` procedures across kernel and miden lib to a shared `util` module (#1070).
- [BREAKING] Added `BlockNumber` struct (#1043, #1080, #1082).
- [BREAKING] Removed `GENESIS_BLOCK` public constant (#1088).
- Add CI check for unused dependencies (#1075).
- Added storage placeholder types and support for templated map (#1074).
- [BREAKING] Move crates into `crates/` and rename plural modules to singular (#1091).

## 0.6.2 (2024-11-20)

- Avoid writing to the filesystem during docs.rs build (#970).

## 0.6.1 (2024-11-08)

### Features

- [BREAKING] Added CLI for the transaction prover services both the workers and the proxy (#955).

### Fixes

- Fixed `AccountId::new_with_type_and_mode()` (#958).
- Updated the ABI for the assembly procedures (#971).

## 0.6.0 (2024-11-05)

### Features

- Created a proving service that receives `TransactionWitness` and returns the proof using gRPC (#881).
- Implemented ability to invoke procedures against the foreign account (#882, #890, #896).
- Implemented kernel procedure to set transaction expiration block delta (#897).
- [BREAKING] Introduce a new way to build `Account`s from `AccountComponent`s (#941).
- [BREAKING] Introduce an `AccountBuilder` (#952).

### Changes

- [BREAKING] Changed `TransactionExecutor` and `TransactionHost` to use trait objects (#897).
- Made note scripts public (#880).
- Implemented serialization for `TransactionWitness`, `ChainMmr`, `TransactionInputs` and `TransactionArgs` (#888).
- [BREAKING] Renamed the `TransactionProver` struct to `LocalTransactionProver` and added the `TransactionProver` trait (#865).
- Implemented `Display`, `TryFrom<&str>` and `FromStr` for `AccountStorageMode` (#861).
- Implemented offset based storage access (#843).
- [BREAKING] `AccountStorageType` enum was renamed to `AccountStorageMode` along with its variants (#854).
- [BREAKING] `AccountStub` structure was renamed to `AccountHeader` (#855).
- [BREAKING] Kernel procedures now have to be invoked using `dynexec` instruction (#803).
- Refactored `AccountStorage` from `Smt` to sequential hash (#846).
- [BREAKING] Refactored batch/block note trees (#834).
- Set all procedures storage offsets of faucet accounts to `1` (#875).
- Added `AccountStorageHeader` (#876).
- Implemented generation of transaction kernel procedure hashes in build.rs (#887).
- [BREAKING] `send_asset` procedure was removed from the basic wallet (#829).
- [BREAKING] Updated limits, introduced additional limits (#889).
- Introduced `AccountDelta` maximum size limit of 32 KiB (#889).
- [BREAKING] Moved `MAX_NUM_FOREIGN_ACCOUNTS` into `miden-objects` (#904).
- Implemented `storage_size`, updated storage bounds (#886).
- [BREAKING] Auto-generate `KERNEL_ERRORS` list from the transaction kernel's MASM files and rework error constant names (#906).
- Implement `Serializable` for `FungibleAsset` (#907).
- [BREAKING] Changed `TransactionProver` trait to be `maybe_async_trait` based on the `async` feature (#913).
- [BREAKING] Changed type of `EMPTY_STORAGE_MAP_ROOT` constant to `RpoDigst`, which references constant from `miden-crypto` (#916).
- Added `RemoteTransactionProver` struct to `miden-tx-prover` (#921).
- [BREAKING] Migrated to v0.11 version of Miden VM (#929).
- Added `total_cycles` and `trace_length` to the `TransactionMeasurements` (#953).
- Added ability to load libraries into `TransactionExecutor` and `LocalTransactionProver` (#954).

## 0.5.1 (2024-08-28) - `miden-objects` crate only

- Implemented `PrettyPrint` and `Display` for `NoteScript`.

## 0.5.0 (2024-08-27)

### Features

- [BREAKING] Increase of nonce does not require changes in account state any more (#796).
- Changed `AccountCode` procedures from merkle tree to sequential hash + added storage_offset support (#763).
- Implemented merging of account deltas (#797).
- Implemented `create_note` and `move_asset_into_note` basic wallet procedures (#808).
- Made `miden_lib::notes::build_swap_tag()` function public (#817).
- [BREAKING] Changed the `NoteFile::NoteDetails` type to struct and added a `after_block_num` field (#823).

### Changes

- Renamed "consumed" and "created" notes into "input" and "output" respectively (#791).
- [BREAKING] Renamed `NoteType::OffChain` into `NoteType::Private`.
- [BREAKING] Renamed public accessors of the `Block` struct to match the updated fields (#791).
- [BREAKING] Changed the `TransactionArgs` to use `AdviceInputs` (#793).
- Setters in `memory` module don't drop the setting `Word` anymore (#795).
- Added `CHANGELOG.md` warning message on CI (#799).
- Added high-level methods for `MockChain` and related structures (#807).
- [BREAKING] Renamed `NoteExecutionHint` to `NoteExecutionMode` and added new `NoteExecutionHint` to `NoteMetadata` (#812, #816).
- [BREAKING] Changed the interface of the `miden::tx::add_asset_to_note` (#808).
- [BREAKING] Refactored and simplified `NoteOrigin` and `NoteInclusionProof` structs (#810, #814).
- [BREAKING] Refactored account storage and vault deltas (#822).
- Added serialization and equality comparison for `TransactionScript` (#824).
- [BREAKING] Migrated to Miden VM v0.10 (#826).
- Added conversions for `NoteExecutionHint` (#827).
- [BREAKING] Removed `serde`-based serialization from `miden-object` structs (#838).

## 0.4.0 (2024-07-03)

### Features

- [BREAKING] Introduce `OutputNote::Partial` variant (#698).
- [BREAKING] Added support for input notes with delayed verification of inclusion proofs (#724, #732, #759, #770, #772).
- Added new `NoteFile` object to represent serialized notes (#721).
- Added transaction IDs to the `Block` struct (#734).
- Added ability for users to set the aux field when creating a note (#752).

### Enhancements

- Replaced `cargo-make` with just `make` for running tasks (#696).
- [BREAKING] Split `Account` struct constructor into `new()` and `from_parts()` (#699).
- Generalized `build_recipient_hash` procedure to build recipient hash for custom notes (#706).
- [BREAKING] Changed the encoding of inputs notes in the advice map for consumed notes (#707).
- Created additional `emit` events for kernel related `.masm` procedures (#708).
- Implemented `build_recipient_hash` procedure to build recipient hash for custom notes (#710).
- Removed the `mock` crate in favor of having mock code behind the `testing` flag in remaining crates (#711).
- [BREAKING] Created `auth` module for `TransactionAuthenticator` and other related objects (#714).
- Added validation for the output stack to make sure it was properly cleaned (#717).
- Made `DataStore` conditionally async using `winter-maybe-async` (#725).
- Changed note pointer from Memory `note_ptr` to `note_index` (#728).
- [BREAKING] Changed rng to mutable reference in note creation functions (#733).
- [BREAKING] Replaced `ToNullifier` trait with `ToInputNoteCommitments`, which includes the `note_id` for delayed note authentication (#732).
- Added `Option<NoteTag>`to `NoteFile` (#741).
- Fixed documentation and added `make doc` CI job (#746).
- Updated and improved [.pre-commit-config.yaml](.pre-commit-config.yaml) file (#748).
- Created `get_serial_number` procedure to get the serial num of the currently processed note (#760).
- [BREAKING] Added support for conversion from `Nullifier` to `InputNoteCommitment`, commitment header return reference (#774).
- Added `compute_inputs_hash` procedure for hash computation of the arbitrary number of note inputs (#750).

## 0.3.1 (2024-06-12)

- Replaced `cargo-make` with just `make` for running tasks (#696).
- Made `DataStore` conditionally async using `winter-maybe-async` (#725)
- Fixed `StorageMap`s implementation and included into apply_delta (#745)

## 0.3.0 (2024-05-14)

- Introduce the `miden-bench-tx` crate used for transactions benchmarking (#577).
- [BREAKING] Removed the transaction script root output from the transaction kernel (#608).
- [BREAKING] Refactored account update details, moved `Block` to `miden-objects` (#618, #621).
- [BREAKING] Made `TransactionExecutor` generic over `TransactionAuthenticator` (#628).
- [BREAKING] Changed type of `version` and `timestamp` fields to `u32`, moved `version` to the beginning of block header (#639).
- [BREAKING] Renamed `NoteEnvelope` into `NoteHeader` and introduced `NoteDetails` (#664).
- [BREAKING] Updated `create_swap_note()` procedure to return `NoteDetails` and defined SWAP note tag format (#665).
- Implemented `OutputNoteBuilder` (#669).
- [BREAKING] Added support for full details of private notes, renamed `OutputNote` variants and changed their meaning (#673).
- [BREAKING] Added `add_asset_to_note` procedure to the transaction kernel (#674).
- Made `TransactionArgs::add_expected_output_note()` more flexible (#681).
- [BREAKING] Enabled support for notes without assets and refactored `create_note` procedure in the transaction kernel (#686).

## 0.2.3 (2024-04-26) - `miden-tx` crate only

- Fixed handling of debug mode in `TransactionExecutor` (#627)

## 0.2.2 (2024-04-23) - `miden-tx` crate only

- Added `with_debug_mode()` methods to `TransactionCompiler` and `TransactionExecutor` (#562).

## 0.2.1 (2024-04-12)

- [BREAKING] Return a reference to `NoteMetadata` from output notes (#593).
- Add more type conversions for `NoteType` (#597).
- Fix note input padding for expected output notes (#598).

## 0.2.0 (2024-04-11)

- [BREAKING] Implement support for public accounts (#481, #485, #538).
- [BREAKING] Implement support for public notes (#515, #540, #572).
- Improved `ProvenTransaction` validation (#532).
- [BREAKING] Updated `no-std` setup (#533).
- Improved `ProvenTransaction` serialization (#543).
- Implemented note tree wrapper structs (#560).
- [BREAKING] Migrated to v0.9 version of Miden VM (#567).
- [BREAKING] Added account storage type parameter to `create_basic_wallet` and `create_basic_fungible_faucet` (miden-lib
  crate only) (#587).
- Removed serialization of source locations from account code (#590).

## 0.1.1 (2024-03-07) - `miden-objects` crate only

- Added `BlockHeader::mock()` method (#511)

## 0.1.0 (2024-03-05)

- Initial release.<|MERGE_RESOLUTION|>--- conflicted
+++ resolved
@@ -1,21 +1,17 @@
 # Changelog
 
-<<<<<<< HEAD
 ## 0.10.0 (TBD)
 
 - [BREAKING] Remove `AccountIdAnchor` from account ID generation process (#1391).
 - Allow NOOP transactions and state-updating transactions against the same account in the same block (#1393).
 - Implement map in transaction kernel library (#1396).
 
-## 0.9.1 (TBD)
-=======
 ## 0.9.1 (2025-05-30)
->>>>>>> 91e35bbf
-
-### Fixes
-
+
+### Fixes
+
+- Expose types used in public APIs (#1385).
 - Version check always fails in proxy (#1407).
-- Expose types used in public APIs (#1385).
 
 ## 0.9.0 (2025-05-20)
 
