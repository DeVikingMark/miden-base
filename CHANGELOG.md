--- conflicted
+++ resolved
@@ -1,6 +1,5 @@
 # Changelog
 
-<<<<<<< HEAD
 ## 0.12.0 (TBD)
 
 ### Features
@@ -10,11 +9,10 @@
 ### Changes
 
 - [BREAKING] Incremented MSRV to 1.89.
-=======
+
 ## 0.11.1 (2025-08-28)
 
 - Added `AddressInterface::Unspecified` to represent default addresses ([#1801](https://github.com/0xMiden/miden-base/pull/#1801)).
->>>>>>> e43cd241
 
 ## 0.11.0 (2025-08-26)
 
